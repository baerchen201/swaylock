--- conflicted
+++ resolved
@@ -80,8 +80,13 @@
 
 static const struct zwlr_layer_surface_v1_listener layer_surface_listener;
 
+static cairo_surface_t *select_image(struct swaylock_state *state,
+		struct swaylock_surface *surface);
+
 static void create_layer_surface(struct swaylock_surface *surface) {
 	struct swaylock_state *state = surface->state;
+
+	surface->image = select_image(state, surface);
 
 	surface->surface = wl_compositor_create_surface(state->compositor);
 	assert(surface->surface);
@@ -220,13 +225,9 @@
 		surface->state = state;
 		surface->output = wl_registry_bind(registry, name,
 				&wl_output_interface, 3);
-<<<<<<< HEAD
 		surface->output_global_name = name;
 		surface->image = state->background_image;
-		wl_output_add_listener(surface->output, &output_listener, surface);
-=======
 		wl_output_add_listener(surface->output, &_wl_output_listener, surface);
->>>>>>> 7072f611
 		wl_list_insert(&state->surfaces, &surface->link);
 
 		if (state->run_display) {
@@ -343,24 +344,15 @@
 		"  -v, --version                  Show the version number and quit.\n"
 		"  -i, --image [<output>:]<path>  Display the given image.\n"
 		"  -u, --no-unlock-indicator      Disable the unlock indicator.\n"
-<<<<<<< HEAD
-		"  -f, --daemonize                Detach from the controlling terminal.\n"
-		"  --socket <socket>              Use the specified socket.\n";
-=======
 		"  -f, --daemonize                Detach from the controlling terminal.\n";
->>>>>>> 7072f611
 
 	state.args = (struct swaylock_args){
 		.mode = BACKGROUND_MODE_SOLID_COLOR,
 		.color = 0xFFFFFFFF,
 		.show_indicator = true,
 	};
-<<<<<<< HEAD
-
-=======
-	state.args = args;
 	wl_list_init(&state.images);
->>>>>>> 7072f611
+
 	wlr_log_init(L_DEBUG, NULL);
 
 	int c;
@@ -377,16 +369,7 @@
 			break;
 		}
 		case 'i':
-<<<<<<< HEAD
-			// TODO: Multiple background images (bleh)
-			state.background_image = load_background_image(optarg);
-			if (!state.background_image) {
-				return 1;
-			}
-			state.args.mode = BACKGROUND_MODE_FILL;
-=======
 			load_image(optarg, &state);
->>>>>>> 7072f611
 			break;
 		case 's':
 			state.args.mode = parse_background_mode(optarg);
@@ -444,13 +427,8 @@
 		return 0;
 	}
 
-<<<<<<< HEAD
 	zwlr_input_inhibit_manager_v1_get_inhibitor(state.input_inhibit_manager);
 
-	struct swaylock_surface *surface;
-	wl_list_for_each(surface, &state.surfaces, link) {
-		create_layer_surface(surface);
-=======
 	if (state.zxdg_output_manager) {
 		struct swaylock_surface *surface;
 		wl_list_for_each(surface, &state.surfaces, link) {
@@ -467,32 +445,8 @@
 
 	struct swaylock_surface *surface;
 	wl_list_for_each(surface, &state.surfaces, link) {
-		surface->image = select_image(&state, surface);
-
-		surface->surface = wl_compositor_create_surface(state.compositor);
-		assert(surface->surface);
-
-		surface->layer_surface = zwlr_layer_shell_v1_get_layer_surface(
-				state.layer_shell, surface->surface, surface->output,
-				ZWLR_LAYER_SHELL_V1_LAYER_OVERLAY, "lockscreen");
-		assert(surface->layer_surface);
-
-		zwlr_layer_surface_v1_set_size(surface->layer_surface, 0, 0);
-		zwlr_layer_surface_v1_set_anchor(surface->layer_surface,
-				ZWLR_LAYER_SURFACE_V1_ANCHOR_TOP |
-				ZWLR_LAYER_SURFACE_V1_ANCHOR_RIGHT |
-				ZWLR_LAYER_SURFACE_V1_ANCHOR_BOTTOM |
-				ZWLR_LAYER_SURFACE_V1_ANCHOR_LEFT);
-		zwlr_layer_surface_v1_set_exclusive_zone(surface->layer_surface, -1);
-		zwlr_layer_surface_v1_set_keyboard_interactivity(
-				surface->layer_surface, true);
-		zwlr_layer_surface_v1_add_listener(surface->layer_surface,
-				&layer_surface_listener, surface);
-		wl_surface_commit(surface->surface);
-		wl_display_roundtrip(state.display);
->>>>>>> 7072f611
-	}
-	wl_display_roundtrip(state.display);
+		create_layer_surface(surface);
+	}
 
 	state.run_display = true;
 	while (wl_display_dispatch(state.display) != -1 && state.run_display) {
